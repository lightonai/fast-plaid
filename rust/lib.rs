--- conflicted
+++ resolved
@@ -21,13 +21,9 @@
 
 // Internal module imports.
 use crate::index::create::create_index;
-<<<<<<< HEAD
 use crate::index::update::{update_index, update_loaded_index};
 use crate::search::load::LoadedIndex;
-=======
-use crate::index::update::update_index;
 use crate::index::delete::delete_from_index;
->>>>>>> 4348cdd4
 use search::load::load_index;
 use search::search::{search_index, QueryResult, SearchParameters};
 
@@ -263,7 +259,23 @@
     Ok(results)
 }
 
-<<<<<<< HEAD
+#[pyfunction]
+fn delete(
+    _py: Python<'_>,
+    index: String,
+    torch_path: String,
+    device: String,
+    subset: Vec<i64>,
+) -> PyResult<()> {
+    call_torch(torch_path)
+        .map_err(|e| PyRuntimeError::new_err(format!("Failed to load Torch library: {}", e)))?;
+
+    let device = get_device(&device)?;
+
+    delete_from_index(&subset, &index, device)
+        .map_err(|e| PyRuntimeError::new_err(format!("Failed to delete from index: {}", e)))
+}
+
 /// A FastPlaid index that can be loaded once and searched multiple times.
 ///
 /// This class represents a loaded index and provides methods to search it
@@ -441,23 +453,6 @@
     fn index_path(&self) -> String {
         self.index_path.clone()
     }
-=======
-#[pyfunction]
-fn delete(
-    _py: Python<'_>,
-    index: String,
-    torch_path: String,
-    device: String,
-    subset: Vec<i64>,
-) -> PyResult<()> {
-    call_torch(torch_path)
-        .map_err(|e| PyRuntimeError::new_err(format!("Failed to load Torch library: {}", e)))?;
-
-    let device = get_device(&device)?;
-
-    delete_from_index(&subset, &index, device)
-        .map_err(|e| PyRuntimeError::new_err(format!("Failed to delete from index: {}", e)))
->>>>>>> 4348cdd4
 }
 
 /// A high-performance document retrieval toolkit using a ColBERT-style late
